package main

import (
	"fmt"

	"github.com/pkg/errors"
)

// Each error listed here of the form *Error() should:
// - report to Metriton the error;
// - Have a reasonable user message;
// - Have a page in our documentation that explains the error and what can be done to resolve it.

// Useful string, used more than once...
const noTlsSuccess = "<bold>You've successfully installed the Ambassador Edge Stack in your Kubernetes cluster. However, we cannot connect to your cluster from the Internet, so we could not configure TLS automatically.</>"

// An internal error that should never happen.
func (i *Installer) InternalError(err error) Result {
	return Result{
		Err: err,
	}
}

// User interrupted the email request.
func (i *Installer) EmailRequestError(err error) Result {
	url := "https://www.getambassador.io/docs/latest/topics/install/help/email-request"

	return Result{
		ShortMessage: "The request for email was interrupted or failed.",
		Message:      fmt.Sprintf("Find a more detailed explanation and step-by-step instructions about how to continue installing Ambassador Edge Stack at %v", url),
		URL:          url,
		Err:          err,
	}
}

// AESInstallMessage occurs here in the sequence.

// Unable to get a kubectl path.
func (i *Installer) NoKubectlError(err error) Result {
	url := "https://www.getambassador.io/docs/latest/topics/install/help/no-kubectl"

	return Result{
		Report:       "fail_no_kubectl",
		ShortMessage: "The installer was unable to find kubectl in your $PATH",
		Message:      fmt.Sprintf("Find a more detailed explanation and step-by-step instructions about how to install and configure kubectl to continue installing Ambassador Edge Stack at %v", url),
		URL:          url,
		Err:          err,
	}
}

// Unable to get cluster information
func (i *Installer) NoClusterError(err error) Result {
	url := "https://www.getambassador.io/docs/latest/topics/install/help/no-cluster"

	return Result{
		Report:       "fail_no_cluster",
		URL:          url,
		ShortMessage: "The installer could not find a Kubernetes cluster",
		Message:      fmt.Sprintf("Find a more detailed explanation and step-by-step instructions about how to set up your Kubernetes environment to continue installing Ambassador Edge Stack at %v", url),
		Err:          err,
	}
}

// Unable to get client configuration or namespace
func (i *Installer) GetRestConfigError(err error) Result {
	url := "https://www.getambassador.io/docs/latest/topics/install/help/get-rest-config"

	return Result{
		Report:       "fail_no_cluster",
		ShortMessage: "The installer could not communicate with your Kubernetes cluster",
		Message:      fmt.Sprintf("Find a more detailed explanation and step-by-step instructions about how to set up your Kubernetes environment to continue installing Ambassador Edge Stack at %v", url),
		URL:          url,
		Err:          err,
	}
}

// Unable to create a new CoreV1Client for the given configuration.
func (i *Installer) NewForConfigError(err error) Result {
	url := "https://www.getambassador.io/docs/latest/topics/install/help/new-for-config"

	return Result{
		Report:       "fail_no_cluster",
		ShortMessage: "The installer could not communicate with your Kubernetes cluster",
		Message:      fmt.Sprintf("Find a more detailed explanation and step-by-step instructions about how to set up your Kubernetes environment to continue installing Ambassador Edge Stack at %v", url),
		URL:          url,
		Err:          err,
	}
}

// Unable to get versions via kubectl
func (i *Installer) GetVersionsError(err error) Result {
	url := "https://www.getambassador.io/docs/latest/topics/install/help/get-versions"

	return Result{
		Report:       "fail_no_cluster",
		ShortMessage: "The installer could not communicate with your Kubernetes cluster",
		Message:      fmt.Sprintf("Find a more detailed explanation and step-by-step instructions about how to set up your Kubernetes environment to continue installing Ambassador Edge Stack at %v", url),
		URL:          url,
		Err:          err,
	}
}

// Unable to download the latest Chart
func (i *Installer) DownloadError(err error) Result {
	i.Report("fail_no_internet", ScoutMeta{"err", err.Error()})

<<<<<<< HEAD
	url := "https://www.getambassador.io/docs/latest/topics/install/help/aes-crd-manifests"

	return Result{
		ShortMessage: "The installer failed to download the AES CRD manifests",
		Message:      fmt.Sprintf("Find a more detailed explanation and step-by-step instructions about downloading AES CRD manifests to continue installing Ambassador Edge Stack at %v", url),
		URL:          url,
		Err:          errors.Wrap(err, "Failed to download AES CRD manifests"),
	}
}

// Unable to fetch the AES manifests (aes.yaml)
func (i *Installer) AESManifestsError(err error) Result {
	i.Report("fail_no_internet", ScoutMeta{"err", err.Error()})
=======
	url := "https://www.getambassador.io/docs/latest/topics/install/help/download-error"
>>>>>>> 5f97621a

	return Result{
<<<<<<< HEAD
		ShortMessage: "The installer failed to download the AES manifests",
		Message:      fmt.Sprintf("Find a more detailed explanation and step-by-step instructions about downloading AES manifests to continue installing Ambassador Edge Stack at %v", url),
		URL:          url,
		Err:          errors.Wrap(err, "Failed to download AES manifests"),
	}
}

// Unable to parse the downloaded AES manifests
func (i *Installer) ManifestParsingError(err error, matches []string) Result {
	url := "https://www.getambassador.io/docs/latest/topics/install/help/manifest-parsing"

	i.log.Printf("matches is %+v", matches)

	return Result{
		Report:       "fail_bad_manifests",
		ShortMessage: "The installer failed to parse AES manifests",
		Message:      fmt.Sprintf("Find a more detailed explanation and step-by-step instructions about downloading AES manifests to continue installing Ambassador Edge Stack at %v", url),
		URL:          url,
		Err:          err,
=======
		ShortMessage: "The installer failed to download AES",
		Message:      fmt.Sprintf("Visit %v for a more detailed explanation and step-by-step instructions about downloading AES Chart to continue installing Ambassador Edge Stack.", url),
		URL:          url,
		Err:          errors.Wrap(err, "Failed to download AES"),
>>>>>>> 5f97621a
	}
}

// Existing AES CRD's of incompatible version
<<<<<<< HEAD
func (i *Installer) IncompatibleCRDVersionsError(installedVersion string) Result {
	url := "https://www.getambassador.io/docs/latest/topics/install/help/incompatible-crd-versions"
	i.Report("fail_existing_aes", ScoutMeta{"installing", i.version}, ScoutMeta{"found", installedVersion})

	message := "\nThis tool does not support upgrades/downgrades at this time.\nThe installer will stop to avoid corrupting an existing installation of AES.\n\n"
	message += fmt.Sprintf("Find a more detailed explanation and step-by-step instructions about updating CRD versions to continue installing Ambassador Edge Stack at %v", url)

	return Result{
		URL:          url,
		ShortMessage: fmt.Sprintf("The installer found incompatible AES CRD versions"),
		Message:      message,
		Err:          errors.Errorf("Ambassador Edge Stack %s already installed", installedVersion),
	}
}

// Existing AES CRD's, unable to upgrade.
func (i *Installer) ExistingCRDsError() Result {
	url := "https://www.getambassador.io/docs/latest/topics/install/help/existing-crds"

	return Result{
		Report:       "fail_existing_crds",
		ShortMessage: "The installer found an incomplete AES installation",
		Message:      fmt.Sprintf("Find a more detailed explanation and step-by-step instructions about removing existing CRDs to continue installing Ambassador Edge Stack at %v", url),
		URL:          url,
		Err:          errors.New("Incomplete AES installation"),
	}
}

// Unable to kubectl apply the aes-crd.yaml manifests
func (i *Installer) InstallCRDsError(err error) Result {
	url := "https://www.getambassador.io/docs/latest/topics/install/help/install-crds"

	return Result{
		Report:       "fail_install_crds",
		ShortMessage: "An error occurred while applying Kubernetes manifests",
		Message:      fmt.Sprintf("Find a more detailed explanation and suggestions on how to continue installing Ambassador Edge Stack at %v", url),
		URL:          url,
		Err:          err,
	}
}

// 90-second timeout on waiting for aes-crd.yaml manifests to be established
func (i *Installer) WaitCRDsError(err error) Result {
	url := "https://www.getambassador.io/docs/latest/topics/install/help/wait-crds"

	return Result{
		Report:       "fail_wait_crds",
		ShortMessage: "An error occurred while applying Kubernetes manifests",
		Message:      fmt.Sprintf("Find a more detailed explanation and suggestions on how to continue installing Ambassador Edge Stack at %v", url),
		URL:          url,
		Err:          err,
=======
func (i *Installer) ExistingInstallationFoundError(installedVersion string) Result {
	url := "https://www.getambassador.io/docs/latest/topics/install/help/existing-installation"

	return Result{
		Report:       "fail_existing_installation",
		ShortMessage: "The installer found an AES installation",
		Message:      fmt.Sprintf("Visit %v for a more detailed explanation and step-by-step instructions about removing existing installation to continue installing Ambassador Edge Stack.", url),
		URL:          url,
		Err:          errors.New("Previous AES installation"),
>>>>>>> 5f97621a
	}
}

// Unable to kubectl apply the aes.yaml manifests
func (i *Installer) InstallAESError(err error) Result {
	url := "https://www.getambassador.io/docs/latest/topics/install/help/install-aes"

	return Result{
		Report:       "fail_install_aes",
<<<<<<< HEAD
		ShortMessage: "An error occurred while applying Kubernetes manifests",
		Message:      fmt.Sprintf("Find a more detailed explanation and suggestions on how to continue installing Ambassador Edge Stack at %v", url),
		URL:          url,
		Err:          err,
	}
}

//90-second timeout on waiting for aes.yaml manifests to be deployed and available
func (i *Installer) WaitForAESError(err error) Result {
	url := "https://www.getambassador.io/docs/latest/topics/install/help/wait-for-aes"

	return Result{
		Report:       "fail_wait_aes",
		ShortMessage: "An error occurred while applying Kubernetes manifests",
		Message:      fmt.Sprintf("Find a more detailed explanation and suggestions on how to continue installing Ambassador Edge Stack at %v", url),
=======
		ShortMessage: "An error occurred while installing AES",
		Message:      fmt.Sprintf("Visit %v for a more detailed explanation and suggestions on how to continue installing Ambassador Edge Stack.", url),
>>>>>>> 5f97621a
		URL:          url,
		Err:          err,
	}
}

// Unable to get the AES Install ID via kubectl exec to ask for the pod ID
func (i *Installer) AESPodStartupError(err error) Result {
	url := "https://www.getambassador.io/docs/latest/topics/install/help/aes-pod-startup"

	return Result{
		Report:       "fail_pod_timeout",
		ShortMessage: "The installer was unable to talk to your AES pod",
		Message:      fmt.Sprintf("Find a more detailed explanation and step-by-step instructions about resolving this problem at %v", url),
		URL:          url,
		Err:          err,
	}
}

// docker-desktop, minikube, or kind: local cluster so no automatic TLS.
func (i *Installer) KnownLocalClusterResult(ci clusterInfo) Result {
	url := "https://www.getambassador.io/docs/latest/tutorials/getting-started/"

	getServiceIPmsg := "kubectl get services -n ambassador ambassador"
	if ci.customMessages.getServiceIP != "" {
		getServiceIPmsg = ci.customMessages.getServiceIP
	}

	message := noTlsSuccess
	message += "\n\n"
	message += "Determine the IP address and port number of your Ambassador service, e.g.\n"
	message += fmt.Sprintf("<bold>$ %s </>\n\n", getServiceIPmsg)
	message += "The following command will open the Edge Policy Console once you accept a self-signed certificate in your browser.\n"
	message += "<bold>$ edgectl login -n ambassador IP_ADDRESS:PORT</>"
	message += "\n\n"

	return Result{
		Report:  "cluster_not_accessible",
		Message: message,
		URL:     url,
		Err:     nil,
	}
}

// Unable to provision a load balancer (failed to retrieve the IP address)
func (i *Installer) LoadBalancerError(err error) Result {
	url := "https://www.getambassador.io/docs/latest/topics/install/help/load-balancer"

	message := noTlsSuccess
	message += "\n\n"
	message += fmt.Sprintf("Find a more detailed explanation and step-by-step instructions about exposing a public load balancer to complete the Ambassador Edge Stack installation at %v", url)
	message += "\n\n"

	return Result{
		Report:       "fail_loadbalancer_timeout",
		ShortMessage: "The installer timed out waiting for the load balancer's IP address for the AES Service",
		Message:      message,
		URL:          url,
		Err:          err,
	}
}

// AES failed to respond to the ACME challenge.  This may be because AES did not start quickly enough or
// if the AES load balancer is not reachable.
func (i *Installer) AESACMEChallengeError(err error) Result {
	url := "https://www.getambassador.io/docs/latest/topics/install/help/aes-acme-challenge"

	message := "<bold>It seems AES did not start in the expected time, or the AES load balancer is not reachable from here.</>"
	message += "\n\n"
	message += fmt.Sprintf("Find a more detailed explanation and step-by-step instructions about completing the ACME challenge to finish installing Ambassador Edge Stack at %v\n", url)

	return Result{
		Report:       "aes_listening_timeout",
		ShortMessage: "The Ambassador Edge Stack failed to respond to the ACME challenge.",
		Message:      message,
		TryAgain:     true,
		URL:          url,
		Err:          err,
	}
}

// Unable to make an HTTP Post to Metriton at https://metriton.datawire.io/register-domain
// and so cannot acquire a DNS name for the cluster's load balancer.
func (i *Installer) DNSNamePostError(err error) Result {
	url := "https://www.getambassador.io/docs/latest/topics/install/help/dns-name-post"
	i.Report("dns_name_failure", ScoutMeta{"err", err.Error()})

	return Result{
		ShortMessage: "Failed to register DNS name for the current installation",
		Message:      fmt.Sprintf("Find a more detailed explanation and step-by-step instructions about acquiring a DNS name to continue installing Ambassador Edge Stack at %v", url),
		URL:          url,
		Err:          errors.Wrap(err, "Failed to acquire DNS name (post)"),
	}
}

// Unable to fetch the response from the HTTP Post to Metriton.
func (i *Installer) DNSNameBodyError(err error) Result {
	url := "https://www.getambassador.io/docs/latest/topics/install/help/dns-name-body"
	i.Report("dns_name_failure", ScoutMeta{"err", err.Error()})

	return Result{
		ShortMessage: "Failed to register DNS name for the current installation",
		Message:      fmt.Sprintf("Find a more detailed explanation and step-by-step instructions about acquiring a DNS name to continue installing Ambassador Edge Stack at %v", url),
		URL:          url,
		Err:          errors.Wrap(err, "Failed to acquire DNS name (read body)"),
	}
}

// Successful installation but no DNS.
func (i *Installer) AESInstalledNoDNSResult(statusCode int, dnsName string) Result {
	url := "https://www.getambassador.io/docs/latest/tutorials/getting-started/"
	i.Report("dns_name_failure", ScoutMeta{"code", statusCode}, ScoutMeta{"err", dnsName})

	message := "<bold>Congratulations! You've successfully installed the Ambassador Edge Stack in your Kubernetes cluster. However, we cannot connect to your cluster from the Internet, so we could not configure TLS automatically.</>\n\n"
	message += "If the IP address is reachable from your computer, you can access your installation without a DNS name. The following command will open the Edge Policy Console once you accept a self-signed certificate in your browser.\n"
	message += "<bold>$ edgectl login -n ambassador {{ .address }}</>\n\n"
	message += fmt.Sprintf("Find a more detailed explanation and step-by-step instructions about addressing this issue at %v", url)

	return Result{
		Message: message,
		URL:     url,
	}
}

// The DNS name propagation timed out, so unable to resolve the name.
func (i *Installer) DNSPropagationError(err error) Result {
	url := "https://www.getambassador.io/docs/latest/topics/install/help/dns-propagation"

	return Result{
		Report:       "dns_name_propagation_timeout",
		ShortMessage: "The installer was unable to resolve your new DNS name on this machine",
		Message:      fmt.Sprintf("Find a more detailed explanation and step-by-step instructions about acquiring and resolving a DNS name to continue installing Ambassador Edge Stack at %v", url),
		TryAgain:     true,
		URL:          url,
		Err:          err,
	}
}

// In attempting to kubectl apply the hostResource yaml, kubectl failed.
func (i *Installer) HostResourceCreationError(err error) Result {
	url := "https://www.getambassador.io/docs/latest/topics/install/help/host-resource-creation"
	i.Report("fail_host_resource", ScoutMeta{"err", err.Error()})

	return Result{
		ShortMessage: "The installer failed to create a Host resource in your cluster. This is unexpected.",
		Message:      fmt.Sprintf("Find a more detailed explanation and step-by-step instructions about creating a Host resource to continue installing Ambassador Edge Stack at %v", url),
		URL:          url,
		Err:          err,
	}
}

// Unable to acquire a TLS certificate from Let's Encrypt
func (i *Installer) CertificateProvisionError(err error) Result {
	url := "https://www.getambassador.io/docs/latest/topics/install/help/certificate-provision"

	return Result{
		Report:       "cert_provision_failed",
		ShortMessage: "The installer was unable to acquire a TLS certificate from Let's Encrypt",
		Message:      fmt.Sprintf("Find a more detailed explanation and step-by-step instructions about provisionning a TLS certificate to continue installing Ambassador Edge Stack at %v", url),
		TryAgain:     true,
		URL:          url,
		Err:          err,
	}
}

// Unable to acquire a TLS certificate from Let's Encrypt
func (i *Installer) HostRetrievalError(err error) Result {
	url := "https://www.getambassador.io/docs/latest/topics/install/help/host-retrieval"

	return Result{
		ShortMessage: "The installer failed to retrieve the Host resource from your cluster that was just created. This is unexpected.",
		Message:      fmt.Sprintf("Find a more detailed explanation and step-by-step instructions about retrieving the Host resource to continue installing Ambassador Edge Stack at %v", url),
		TryAgain:     true,
		URL:          url,
		Err:          err,
	}
}

// AESInstallCompleteMessage occurs here in the sequence.

// Attempted to log in to the cluster but failed.
func (i *Installer) AESLoginError(err error) Result {
	url := "https://www.getambassador.io/docs/latest/topics/install/help/aes-login"

	message := "The installer failed to log in to the Ambassador Edge Policy Console.\n\n"
	message += fmt.Sprintf("Find a more detailed explanation and suggestions on how to resolve this problem at %v", url)

	return Result{
		Message: message,
		URL:     url,
		Err:     nil,
	}
}

// AES login successful!
func (i *Installer) AESLoginSuccessResult() Result {
	return Result{
		Err: nil,
	}
}<|MERGE_RESOLUTION|>--- conflicted
+++ resolved
@@ -104,118 +104,25 @@
 func (i *Installer) DownloadError(err error) Result {
 	i.Report("fail_no_internet", ScoutMeta{"err", err.Error()})
 
-<<<<<<< HEAD
-	url := "https://www.getambassador.io/docs/latest/topics/install/help/aes-crd-manifests"
-
-	return Result{
-		ShortMessage: "The installer failed to download the AES CRD manifests",
-		Message:      fmt.Sprintf("Find a more detailed explanation and step-by-step instructions about downloading AES CRD manifests to continue installing Ambassador Edge Stack at %v", url),
-		URL:          url,
-		Err:          errors.Wrap(err, "Failed to download AES CRD manifests"),
-	}
-}
-
-// Unable to fetch the AES manifests (aes.yaml)
-func (i *Installer) AESManifestsError(err error) Result {
-	i.Report("fail_no_internet", ScoutMeta{"err", err.Error()})
-=======
 	url := "https://www.getambassador.io/docs/latest/topics/install/help/download-error"
->>>>>>> 5f97621a
-
-	return Result{
-<<<<<<< HEAD
-		ShortMessage: "The installer failed to download the AES manifests",
-		Message:      fmt.Sprintf("Find a more detailed explanation and step-by-step instructions about downloading AES manifests to continue installing Ambassador Edge Stack at %v", url),
-		URL:          url,
-		Err:          errors.Wrap(err, "Failed to download AES manifests"),
-	}
-}
-
-// Unable to parse the downloaded AES manifests
-func (i *Installer) ManifestParsingError(err error, matches []string) Result {
-	url := "https://www.getambassador.io/docs/latest/topics/install/help/manifest-parsing"
-
-	i.log.Printf("matches is %+v", matches)
-
-	return Result{
-		Report:       "fail_bad_manifests",
-		ShortMessage: "The installer failed to parse AES manifests",
-		Message:      fmt.Sprintf("Find a more detailed explanation and step-by-step instructions about downloading AES manifests to continue installing Ambassador Edge Stack at %v", url),
-		URL:          url,
-		Err:          err,
-=======
+
+	return Result{
 		ShortMessage: "The installer failed to download AES",
-		Message:      fmt.Sprintf("Visit %v for a more detailed explanation and step-by-step instructions about downloading AES Chart to continue installing Ambassador Edge Stack.", url),
+		Message:      fmt.Sprintf("Find a more detailed explanation and step-by-step instructions about downloading the AES Chart to continue installing Ambassador Edge Stack at %v", url),
 		URL:          url,
 		Err:          errors.Wrap(err, "Failed to download AES"),
->>>>>>> 5f97621a
-	}
-}
-
-// Existing AES CRD's of incompatible version
-<<<<<<< HEAD
-func (i *Installer) IncompatibleCRDVersionsError(installedVersion string) Result {
-	url := "https://www.getambassador.io/docs/latest/topics/install/help/incompatible-crd-versions"
-	i.Report("fail_existing_aes", ScoutMeta{"installing", i.version}, ScoutMeta{"found", installedVersion})
-
-	message := "\nThis tool does not support upgrades/downgrades at this time.\nThe installer will stop to avoid corrupting an existing installation of AES.\n\n"
-	message += fmt.Sprintf("Find a more detailed explanation and step-by-step instructions about updating CRD versions to continue installing Ambassador Edge Stack at %v", url)
-
-	return Result{
-		URL:          url,
-		ShortMessage: fmt.Sprintf("The installer found incompatible AES CRD versions"),
-		Message:      message,
-		Err:          errors.Errorf("Ambassador Edge Stack %s already installed", installedVersion),
-	}
-}
-
-// Existing AES CRD's, unable to upgrade.
-func (i *Installer) ExistingCRDsError() Result {
-	url := "https://www.getambassador.io/docs/latest/topics/install/help/existing-crds"
-
-	return Result{
-		Report:       "fail_existing_crds",
-		ShortMessage: "The installer found an incomplete AES installation",
-		Message:      fmt.Sprintf("Find a more detailed explanation and step-by-step instructions about removing existing CRDs to continue installing Ambassador Edge Stack at %v", url),
-		URL:          url,
-		Err:          errors.New("Incomplete AES installation"),
-	}
-}
-
-// Unable to kubectl apply the aes-crd.yaml manifests
-func (i *Installer) InstallCRDsError(err error) Result {
-	url := "https://www.getambassador.io/docs/latest/topics/install/help/install-crds"
-
-	return Result{
-		Report:       "fail_install_crds",
-		ShortMessage: "An error occurred while applying Kubernetes manifests",
-		Message:      fmt.Sprintf("Find a more detailed explanation and suggestions on how to continue installing Ambassador Edge Stack at %v", url),
-		URL:          url,
-		Err:          err,
-	}
-}
-
-// 90-second timeout on waiting for aes-crd.yaml manifests to be established
-func (i *Installer) WaitCRDsError(err error) Result {
-	url := "https://www.getambassador.io/docs/latest/topics/install/help/wait-crds"
-
-	return Result{
-		Report:       "fail_wait_crds",
-		ShortMessage: "An error occurred while applying Kubernetes manifests",
-		Message:      fmt.Sprintf("Find a more detailed explanation and suggestions on how to continue installing Ambassador Edge Stack at %v", url),
-		URL:          url,
-		Err:          err,
-=======
+	}
+}
+
 func (i *Installer) ExistingInstallationFoundError(installedVersion string) Result {
 	url := "https://www.getambassador.io/docs/latest/topics/install/help/existing-installation"
 
 	return Result{
 		Report:       "fail_existing_installation",
 		ShortMessage: "The installer found an AES installation",
-		Message:      fmt.Sprintf("Visit %v for a more detailed explanation and step-by-step instructions about removing existing installation to continue installing Ambassador Edge Stack.", url),
+		Message:      fmt.Sprintf("Find a more detailed explanation and step-by-step instructions about removing existing installation to continue installing Ambassador Edge Stack at %v", url),
 		URL:          url,
 		Err:          errors.New("Previous AES installation"),
->>>>>>> 5f97621a
 	}
 }
 
@@ -225,26 +132,8 @@
 
 	return Result{
 		Report:       "fail_install_aes",
-<<<<<<< HEAD
-		ShortMessage: "An error occurred while applying Kubernetes manifests",
+		ShortMessage: "An error occurred while installing AES",
 		Message:      fmt.Sprintf("Find a more detailed explanation and suggestions on how to continue installing Ambassador Edge Stack at %v", url),
-		URL:          url,
-		Err:          err,
-	}
-}
-
-//90-second timeout on waiting for aes.yaml manifests to be deployed and available
-func (i *Installer) WaitForAESError(err error) Result {
-	url := "https://www.getambassador.io/docs/latest/topics/install/help/wait-for-aes"
-
-	return Result{
-		Report:       "fail_wait_aes",
-		ShortMessage: "An error occurred while applying Kubernetes manifests",
-		Message:      fmt.Sprintf("Find a more detailed explanation and suggestions on how to continue installing Ambassador Edge Stack at %v", url),
-=======
-		ShortMessage: "An error occurred while installing AES",
-		Message:      fmt.Sprintf("Visit %v for a more detailed explanation and suggestions on how to continue installing Ambassador Edge Stack.", url),
->>>>>>> 5f97621a
 		URL:          url,
 		Err:          err,
 	}
